--- conflicted
+++ resolved
@@ -1,24 +1,11 @@
 //! GL Improvised Wrapper
 //!
 //! # Remarks
-//! * Does not support immutable storage yet for both buffers and textures.
+//! * Does not support immutable storage for any OpenGL objects yet.
 
-<<<<<<< HEAD
-mod error;
 mod program;
 mod shader;
 mod texture;
-mod vao;
-mod vbo;
-
-pub use self::program::{Program, ProgramBuilder, ProgramFromFileBuilder};
-pub use self::shader::{Shader, ShaderType};
-pub use self::texture::{Texture, TextureType, TextureBuilder2D, ImageType, TextureCoordWrap, TextureFilter};
-pub use self::vao::Vao;
-pub use self::vbo::{Vbo, BufferType, BufferUsagePattern};
-=======
-mod program;
-mod shader;
 mod uniform;
 mod vao;
 mod vbo;
@@ -28,8 +15,8 @@
 
 pub use self::program::{Program, ProgramBuilder, ProgramFromFileBuilder};
 pub use self::shader::{Shader, ShaderType};
+pub use self::texture::{Texture, TextureType, TextureBuilder2D, ImageType, TextureCoordWrap, TextureFilter};
 pub use self::uniform::{Uniform, UniformData};
 pub use self::vao::Vao;
 pub use self::vbo::{Vbo, BufferType, BufferUsagePattern};
-pub use self::vert_attrib::{VertexAttrib, AttribFloatFormat, AttribIntFormat};
->>>>>>> cdb480f2
+pub use self::vert_attrib::{VertexAttrib, AttribFloatFormat, AttribIntFormat};