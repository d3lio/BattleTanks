--- conflicted
+++ resolved
@@ -4,139 +4,13 @@
 extern crate glfw;
 extern crate gl;
 
-<<<<<<< HEAD
 use engine::gliw::{Gliw, DepthFunction, ProgramBuilder, Shader, ShaderType};
-
 use engine::core::{Camera, Renderable, Scene, Composition, Cuboid, Color, Event, Data};
-=======
-#[allow(unused_imports)]
-use engine::gliw::{
-    Gliw,
-    Program, ProgramBuilder,
-    Shader, ShaderType,
-    Texture, TextureBuilder2D, ImageType, TextureCoordWrap, TextureFilter,
-    Uniform, UniformData,
-    Vao,
-    Vbo, BufferType, BufferUsagePattern,
-    VertexAttrib, AttribFloatFormat,
-};
-
-use engine::core::{
-    Renderable,
-    Scene
-};
-
 use engine::overlay::{Overlay, Window, WindowParams};
 
-use cgmath::{
-    Matrix4,
-    Angle, Deg,
-    Vector2, Vector3, Vector4, Point3, Vector
-};
-
-use glfw::{
-    Action,
-    Context,
-    Key
-};
-
-use std::rc::Rc;
-use std::ptr;
-use std::mem;
+use cgmath::{Vector2, Vector3, Vector4, Point3, VectorSpace};
+use glfw::{Action, Context, Key};
 use std::ffi::CStr;
-
-static VERTEX_DATA: [f32; 18] = [
-    -1.0,  1.0, 0.0,
-    -1.0, -1.0, 0.0,
-     1.0, -1.0, 0.0,
-
-    -1.0,  1.0, 0.0,
-     1.0, -1.0, 0.0,
-     1.0,  1.0, 0.0,
-];
-
-static COLOR_DATA: [f32; 12] = [
-    8.0, 8.0,
-    8.0, 0.0,
-    0.0, 0.0,
-
-    8.0, 8.0,
-    0.0, 0.0,
-    0.0, 8.0,
-];
-
-#[allow(dead_code)]
-struct SimpleEntity {
-    vao: Vao,
-    vbos: Vec<Vbo>,
-    program: Rc<Program>,
-    mvp_matrix: Matrix4<f32>,
-    attribs: Vec<VertexAttrib>,
-    tex: Texture,
-}
-
-impl SimpleEntity {
-    fn new(program: Rc<Program>) -> SimpleEntity {
-        let vao = Vao::new();
-        let mut vbos = Vec::<Vbo>::new();
-
-        vao.bind();
-        vbos.push(
-            Vbo::from_data(
-                &VERTEX_DATA,
-                BufferType::Array,
-                BufferUsagePattern::StaticDraw));
-        vbos.push(
-            Vbo::from_data(
-                &COLOR_DATA,
-                BufferType::Array,
-                BufferUsagePattern::StaticDraw));
-
-        let model_matrix = Matrix4::from_translation(
-            Vector3::<f32>::new(0.0, 0.0, 0.0));
-
-        let view_matrix = Matrix4::look_at(
-            Point3::<f32>::new(2.0, 1.5, 3.0),
-            Point3::<f32>::new(0.0, 0.0, 0.0),
-            Vector3::<f32>::new(0.0, 1.0, 0.0));
-
-        let proj_matrix = cgmath::perspective(
-            Deg::new(45.0), 4.0/3.0, 0.01, 100.0);
-
-        let mvp_matrix = proj_matrix * view_matrix * model_matrix;
-
-        let mut attribs = Vec::<VertexAttrib>::new();
-        attribs.push(VertexAttrib::new(0));
-        attribs[0].data_float_format(&vao, &vbos[0], AttribFloatFormat::Float(3), 0, ptr::null());
-        attribs.push(VertexAttrib::new(1));
-        attribs[1].data_float_format(&vao, &vbos[1], AttribFloatFormat::Float(2), 0, ptr::null());
-
-
-        let tex = TextureBuilder2D::new()
-            .source("resources/textures/banana.bmp", ImageType::Bmp)
-            .wrap(TextureCoordWrap::Repeat, TextureCoordWrap::Repeat)
-            .filter(TextureFilter::LinearMipmapLinear, TextureFilter::Linear)
-            .gen_mipmap()
-            .load()
-            .unwrap();
-
-        tex.pass_to(&program, "tex", 0);
-
-        return SimpleEntity {
-            vao: vao,
-            vbos: vbos,
-            program: program,
-            mvp_matrix: mvp_matrix,
-            attribs: attribs,
-            tex: tex
-        };
-    }
-}
->>>>>>> 032f22c8
-
-use cgmath::{Point3, Vector3};
-
-use glfw::{Action, Context, Key};
 
 mod simple_plain;
 mod simple_component;
@@ -164,25 +38,20 @@
 
     gl::load_with(|symbol| window.get_proc_address(symbol) as *const _);
 
-<<<<<<< HEAD
     // Done initializing the window
 
     Gliw::enable(gl::DEPTH_TEST);
     Gliw::depth_func(DepthFunction::Less);
     Gliw::enable(gl::CULL_FACE);
-=======
+
     unsafe {
         println!("GL Version: {:?}", CStr::from_ptr(gl::GetString(gl::VERSION) as *const _));
-        println!("GL Vendor: {:?}", CStr::from_ptr(gl::GetString(gl::VENDOR) as *const _));
         println!("GL Renderer: {:?}", CStr::from_ptr(gl::GetString(gl::RENDERER) as *const _));
     }
 
->>>>>>> 032f22c8
     Gliw::clear_color(0.0, 0.0, 0.4, 0.0);
-    unsafe {
-        gl::Enable(gl::BLEND);
-        gl::BlendFunc(gl::SRC_ALPHA, gl::ONE_MINUS_SRC_ALPHA);
-    }
+    Gliw::enable(gl::BLEND);
+    unsafe { gl::BlendFunc(gl::SRC_ALPHA, gl::ONE_MINUS_SRC_ALPHA); }
 
     let mut camera = Camera::new();
     camera.look_at(
@@ -198,7 +67,7 @@
         .attach_fs(&fs)
         .link()
         .unwrap();
-<<<<<<< HEAD
+
     let entity = wrap!(SimplePlain::new(program.clone()));
 
     let cuboid1 = wrap!(Cuboid::new(
@@ -268,12 +137,6 @@
     let cuboid4_pos_x = cuboid4.borrow().position.x;
 
     cuboid6.borrow_mut().add(AntiClockwiseRotation::new(animation_speed));
-=======
-
-    let entity = Rc::new(SimpleEntity::new(Rc::new(program)));
-    let mut scene = Scene::new();
-    scene.add(entity.clone());
->>>>>>> 032f22c8
 
     let mut ov = Overlay::new(800, 600);
     let wnd3 = Window::new("inner", WindowParams {
@@ -306,46 +169,44 @@
     wnd2.attach(&wnd3);
 
     while !window.should_close() {
-<<<<<<< HEAD
         Gliw::clear(gl::COLOR_BUFFER_BIT | gl::DEPTH_BUFFER_BIT);
+        let mut time = glfw.get_time();
 
         cuboid3.borrow_mut().scale = cuboid3_scale +
-            (f64::sin(glfw.get_time() * animation_speed) as f32) * 0.75;
+            (f64::sin(time * animation_speed) as f32) * 0.75;
 
         cuboid4.borrow_mut().position.x = cuboid4_pos_x +
-            f64::sin(glfw.get_time() * animation_speed) as f32;
+            f64::sin(time * animation_speed) as f32;
 
         // Clockwise rotation
         cuboid4_child_comp.borrow_mut().look_at(
             Vector3::new(
-                f64::sin(glfw.get_time() * animation_speed) as f32,
+                f64::sin(time * animation_speed) as f32,
                 0.0,
-                f64::cos(glfw.get_time() * animation_speed) as f32),
+                f64::cos(time * animation_speed) as f32),
             Vector3::new(0.0, 1.0, 0.0));
 
         // Trigger the AntiClockwiseRotation component
-        cuboid6.borrow_mut().emit(Event("rotate"), Data::from(&mut glfw.get_time()));
+        cuboid6.borrow_mut().emit(Event("rotate"), Data::from(&mut time));
 
         scene.camera_mut().look_at(
             Point3::<f32>::new(
-                4.0 * f64::cos(glfw.get_time() * camera_speed) as f32,
-                3.0 * (f64::cos(glfw.get_time() * camera_speed) * 0.5 + 1.0) as f32,
-                6.0 * f64::sin(glfw.get_time() * camera_speed) as f32),
+                4.0 * f64::cos(time * camera_speed) as f32,
+                3.0 * (f64::cos(time * camera_speed) * 0.5 + 1.0) as f32,
+                6.0 * f64::sin(time * camera_speed) as f32),
             Point3::<f32>::new(0.0, 0.0, 0.0),
             Vector3::<f32>::new(0.0, 1.0, 0.0));
-=======
-        let t = glfw.get_time();
 
         wnd2.modify(|params| {
-            params.size.x = Vector3::new(0.4 + 0.2*f32::sin(t as f32), 0.0, -10.0);
-            params.color[0] = Vector4::new(0.75 - 0.25*f32::sin(t as f32), 0.2, 0.2, 0.9);
-            params.color[1] = Vector4::new(1.0, 0.5 + 0.25*f32::sin(t as f32), 0.2, 0.9);
+            params.size.x = Vector3::new(0.4 + 0.2*f32::sin(time as f32), 0.0, -10.0);
+            params.color[0] = Vector4::new(0.75 - 0.25*f32::sin(time as f32), 0.2, 0.2, 0.9);
+            params.color[1] = Vector4::new(1.0, 0.5 + 0.25*f32::sin(time as f32), 0.2, 0.9);
         });
 
-        Gliw::clear(gl::COLOR_BUFFER_BIT);
->>>>>>> 032f22c8
-
+        Gliw::enable(gl::DEPTH_TEST);
         scene.draw();
+
+        Gliw::disable(gl::DEPTH_TEST);
         ov.draw();
 
         window.swap_buffers();
