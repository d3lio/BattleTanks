--- conflicted
+++ resolved
@@ -172,11 +172,7 @@
         .attach_fs(&fs)
         .link()
         .unwrap();
-<<<<<<< HEAD
-    let entity = Scene::wrap(SimpleEntity::new(program.clone()));
-=======
-    let entity = wrap!(SimpleEntity::new(Rc::new(program)));
->>>>>>> e092136d
+    let entity = wrap!(SimpleEntity::new(program.clone()));
 
     let cuboid1 = wrap!(Cuboid::new(
         Point3::new(0.0, 0.5, 0.0),
