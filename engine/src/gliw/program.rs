--- conflicted
+++ resolved
@@ -4,10 +4,6 @@
 
 use std::ffi::CString;
 use std::ptr;
-<<<<<<< HEAD
-use gliw::{Shader, ShaderType};
-=======
->>>>>>> 2fcbb439
 
 /// Wrapper for a linked OpenGL program
 ///
