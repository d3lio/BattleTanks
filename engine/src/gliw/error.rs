--- conflicted
+++ resolved
@@ -1,17 +1,11 @@
-extern crate gl;
-
-/// Wrapper for error codes and their respective messages
-pub struct Error {
-    pub num: u32,
-    pub msg: &'static str
-}
-
-<<<<<<< HEAD
-pub const GL_OUT_OF_MEMORY: Error = Error { num: gl::OUT_OF_MEMORY, msg: "OpenGL unable to allocate memory" };
-pub const GL_INVALID_ENUM: Error = Error { num: gl::INVALID_ENUM, msg: "OpenGL invalid enum" };
-
-=======
-pub const GL_OUT_OF_MEMORY: Error = Error { num: gl::OUT_OF_MEMORY, msg: "Unable to allocate memory" };
-pub const GL_MAX_VERTEX_ATTRIBS: Error = Error { num: gl::MAX_VERTEX_ATTRIBS, msg: "Maximum number of vertex attributes exceeded"};
-
->>>>>>> cdb480f2
+extern crate gl;
+
+/// Wrapper for error codes and their respective messages
+pub struct Error {
+    pub num: u32,
+    pub msg: &'static str
+}
+
+pub const GL_OUT_OF_MEMORY: Error = Error { num: gl::OUT_OF_MEMORY, msg: "GL Unable to allocate memory" };
+pub const GL_INVALID_ENUM: Error = Error { num: gl::INVALID_ENUM, msg: "GL Invalid enum" };
+pub const GL_MAX_VERTEX_ATTRIBS: Error = Error { num: gl::MAX_VERTEX_ATTRIBS, msg: "GL Maximum number of vertex attributes exceeded"};