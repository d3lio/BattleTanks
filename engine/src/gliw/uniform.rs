extern crate gl;

use gliw::Program;

use std::ffi::CString;

pub enum UniformData<'a> {
    /// tuple `Float1(v0)`
    Float1(f32),
    /// tuple `Float2(v0, v1)`
    Float2(f32, f32),
    /// tuple `Float3(v0, v1, v2)`
    Float3(f32, f32, f32),
    /// tuple `Float4(v0, v1, v2, v3)`
    Float4(f32, f32, f32, f32),

    /// tuple `Int1(v0)`
    Int1(i32),
    /// tuple `Int2(v0, v1)`
    Int2(i32, i32),
    /// tuple `Int3(v0, v1, v2)`
    Int3(i32, i32, i32),
    /// tuple `Int4(v0, v1, v2, v3)`
    Int4(i32, i32, i32, i32),

    /// tuple `Uint1(v0)`
    Uint1(u32),
    /// tuple `Uint2(v0, v1)`
    Uint2(u32, u32),
    /// tuple `Uint3(v0, v1, v2)`
    Uint3(u32, u32, u32),
    /// tuple `Uint4(v0, v1, v2, v3)`
    Uint4(u32, u32, u32, u32),

    /// tuple `FloatVec(size, slice)` <br>
    /// `size` can be 1, 2, 3 or 4 <br>
    /// `slice` must be a `&[f32]` with lenght multiple of `size`
    FloatVec(i32, &'a [f32]),

    /// tuple `IntVec(size, slice)` <br>
    /// `size` can be 1, 2, 3 or 4 <br>
    /// `slice` must be a `&[i32]` with lenght multiple of `size`
    IntVec(i32, &'a [i32]),

    /// tuple `UintVec(size, slice)` <br>
    /// `size` can be 1, 2, 3 or 4 <br>
    /// `slice` must be a `&[u32]` with lenght multiple of `size`
    UintVec(i32, &'a [u32]),

    /// tuple `FloatMat(size, transpose, slice)` - an NxN matrix <br>
    /// `size` can be 2, 3 or 4 <br>
    /// `transpose` spceifies whether the matrix should be passed to the shader as is or transposed <br>
    /// `slice` must be a `&[f32]` with lenght muptiple of `size * size`
    FloatMat(i32, bool, &'a [f32]),

    /// tuple `FloatMatNxM(n, m, transpose, slice)` - an NxM matrix <br>
    /// `n` and `m` can be 2, 3 or 4 <br>
    /// `transpose` spceifies whether the matrix should be passed to the shader as is or transposed <br>
    /// `slice` must be a `&[f32]` with lenght muptiple of `n * m` <br>
    FloatMatNxM(i32, i32, bool, &'a [f32]),
}

/// Wrapper for OpenGL Uniform Location
///
/// Note that this class does not give static guarantees that an actual attribute exists.
/// This is because the return value of `glGetUniformLocation` is ambiguous - a value of `-1`
/// can mean that either no variable with the given name exists, or that it exists but is unused,
/// so it has been optimized out by the driver.
pub struct Uniform<'a> {
    handle: i32,
    prog: &'a Program,
}

impl<'a> Uniform<'a> {
    /// Wrapper for `glUniform*` and `glUniformMatrix*`
    ///
    /// Sets the value of the uniform variable.
    ///
    /// # Panics
    ///
    /// if one of `FloatVec`, `IntVec`, `UintVec`, `FloatMat` or `FloatMatNxM` is passed for `data` and the lenght of
    /// the slice is not a multiple of the size of the type of the uniform variable <br>
    /// if an invalid size is passed using `FloatVec`, IntVec`, UintVec`, `FloatMat` or `FloatMatNxM` <br>
    /// if the specified type for `data` does not match the type of the uniform variable
    ///
    pub fn value<'b> (&'b self, data: UniformData<'b>) {
        // Clear all previous error
        // this is an unintended side effect, but i don't see a way around it
        // TODO: we could instead query the type using `glGetUniformIndices` and `glGetActiveUniform`
        unsafe {
            while gl::GetError() != gl::NO_ERROR {
            }
        }

        self.prog.bind();

        macro_rules! set_vec_uniform {
            ($fun:expr, 1, $arr:expr) => (
                unsafe {
                    $fun(self.handle, $arr.len() as i32, $arr.as_ptr());
                }
            );
            ($fun:expr, $cnt:expr, $arr:expr) => (
                unsafe {
                    if $arr.len() % $cnt != 0 {
                        panic!(ERR_ARRAY_SIZE);
                    }
                    $fun(self.handle, ($arr.len() / $cnt) as i32, $arr.as_ptr());
                }
            );
        }

        macro_rules! set_mat_uniform {
            ($fun:expr, $n:expr, $m:expr, $transpose:expr, $arr:expr) => (
                unsafe {
                    let dim: usize = $n * $m;
                    if $arr.len() % dim != 0 {
                        panic!(ERR_ARRAY_SIZE);
                    }
                    $fun(self.handle, ($arr.len() / dim) as i32, $transpose as u8, $arr.as_ptr());
                }
            );
        }

        match data {
            UniformData::Float1(x) => unsafe { gl::Uniform1f(self.handle, x); },
            UniformData::Float2(x, y) => unsafe { gl::Uniform2f(self.handle, x, y); },
            UniformData::Float3(x, y, z) => unsafe { gl::Uniform3f(self.handle, x, y, z); },
            UniformData::Float4(x, y, z, w) => unsafe { gl::Uniform4f(self.handle, x, y, z, w); },

            UniformData::Int1(x) => unsafe { gl::Uniform1i(self.handle, x); },
            UniformData::Int2(x, y) => unsafe { gl::Uniform2i(self.handle, x, y); },
            UniformData::Int3(x, y, z) => unsafe { gl::Uniform3i(self.handle, x, y, z); },
            UniformData::Int4(x, y, z, w) => unsafe { gl::Uniform4i(self.handle, x, y, z, w); },

            UniformData::Uint1(x) => unsafe { gl::Uniform1ui(self.handle, x); },
            UniformData::Uint2(x, y) => unsafe { gl::Uniform2ui(self.handle, x, y); },
            UniformData::Uint3(x, y, z) => unsafe { gl::Uniform3ui(self.handle, x, y, z); },
            UniformData::Uint4(x, y, z, w) => unsafe { gl::Uniform4ui(self.handle, x, y, z, w); },

            UniformData::FloatVec(1, arr) => set_vec_uniform!(gl::Uniform1fv, 1, arr),
            UniformData::FloatVec(2, arr) => set_vec_uniform!(gl::Uniform2fv, 2, arr),
            UniformData::FloatVec(3, arr) => set_vec_uniform!(gl::Uniform3fv, 3, arr),
            UniformData::FloatVec(4, arr) => set_vec_uniform!(gl::Uniform4fv, 4, arr),

            UniformData::IntVec(1, arr) => set_vec_uniform!(gl::Uniform1iv, 1, arr),
            UniformData::IntVec(2, arr) => set_vec_uniform!(gl::Uniform2iv, 2, arr),
            UniformData::IntVec(3, arr) => set_vec_uniform!(gl::Uniform3iv, 3, arr),
            UniformData::IntVec(4, arr) => set_vec_uniform!(gl::Uniform4iv, 4, arr),

            UniformData::UintVec(1, arr) => set_vec_uniform!(gl::Uniform1uiv, 1, arr),
            UniformData::UintVec(2, arr) => set_vec_uniform!(gl::Uniform2uiv, 2, arr),
            UniformData::UintVec(3, arr) => set_vec_uniform!(gl::Uniform3uiv, 3, arr),
            UniformData::UintVec(4, arr) => set_vec_uniform!(gl::Uniform4uiv, 4, arr),

            UniformData::FloatMat(2, transpose, arr) => set_mat_uniform!(gl::UniformMatrix2fv, 2, 2, transpose, arr),
            UniformData::FloatMat(3, transpose, arr) => set_mat_uniform!(gl::UniformMatrix3fv, 3, 3, transpose, arr),
            UniformData::FloatMat(4, transpose, arr) => set_mat_uniform!(gl::UniformMatrix4fv, 4, 4, transpose, arr),

            UniformData::FloatMatNxM(2, 2, transpose, arr) => set_mat_uniform!(gl::UniformMatrix2fv, 2, 2, transpose, arr),
            UniformData::FloatMatNxM(2, 3, transpose, arr) => set_mat_uniform!(gl::UniformMatrix2x3fv, 2, 3, transpose, arr),
            UniformData::FloatMatNxM(2, 4, transpose, arr) => set_mat_uniform!(gl::UniformMatrix2x4fv, 2, 4, transpose, arr),

            UniformData::FloatMatNxM(3, 2, transpose, arr) => set_mat_uniform!(gl::UniformMatrix3x2fv, 3, 2, transpose, arr),
            UniformData::FloatMatNxM(3, 3, transpose, arr) => set_mat_uniform!(gl::UniformMatrix3fv, 3, 3, transpose, arr),
            UniformData::FloatMatNxM(3, 4, transpose, arr) => set_mat_uniform!(gl::UniformMatrix3x4fv, 3, 4, transpose, arr),

            UniformData::FloatMatNxM(4, 2, transpose, arr) => set_mat_uniform!(gl::UniformMatrix4x2fv, 4, 2, transpose, arr),
            UniformData::FloatMatNxM(4, 3, transpose, arr) => set_mat_uniform!(gl::UniformMatrix4x3fv, 4, 3, transpose, arr),
            UniformData::FloatMatNxM(4, 4, transpose, arr) => set_mat_uniform!(gl::UniformMatrix4fv, 4, 4, transpose, arr),

            _ => { panic!(ERR_DATA_FORMAT); }
        }

        unsafe {
            if gl::GetError() == gl::INVALID_OPERATION {
                panic!(ERR_TYPE_MISSMATCH);
            }
        }
    }

<<<<<<< HEAD
    /// Get the underlying OpenGL handle
=======
>>>>>>> e669c168
    pub fn handle(&self) -> i32 {
        return self.handle;
    }
}

impl Program {
    /// Wrapper for `glGetUniformLocation`
    pub fn get_uniform_loc<'a> (&'a self, name: &str) -> Uniform<'a> {
        unsafe {
            let loc = gl::GetUniformLocation(self.handle(), CString::new(name).unwrap().as_ptr());

            return Uniform {
                handle: loc,
                prog: self,
            };
        }
    }
}

const ERR_ARRAY_SIZE: &'static str = "Invalid array size - the lenght of the slice must be a multiple of the size of the type";
const ERR_DATA_FORMAT: &'static str = "Invalid data format";
const ERR_TYPE_MISSMATCH: &'static str = "Specified data does not match the type of the uniform variable as declared in the shader";<|MERGE_RESOLUTION|>--- conflicted
+++ resolved
@@ -179,10 +179,7 @@
         }
     }
 
-<<<<<<< HEAD
     /// Get the underlying OpenGL handle
-=======
->>>>>>> e669c168
     pub fn handle(&self) -> i32 {
         return self.handle;
     }
