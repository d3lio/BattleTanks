//! GL Improvised Wrapper

mod vao;
mod vbo;
mod shader;
<<<<<<< HEAD
mod attrib_loc;
=======
mod program;
mod error;
>>>>>>> 2fcbb439

pub use self::vao::Vao;
pub use self::vbo::{Vbo, BufferType, BufferUsagePattern};
pub use self::shader::{Shader, ShaderType};
pub use self::program::{Program, ProgramBuilder, ProgramFromFileBuilder};
pub use self::attrib_loc::{AttribLocation};<|MERGE_RESOLUTION|>--- conflicted
+++ resolved
@@ -1,17 +1,15 @@
 //! GL Improvised Wrapper
 
+mod attrib_loc;
 mod vao;
 mod vbo;
+mod program;
 mod shader;
-<<<<<<< HEAD
-mod attrib_loc;
-=======
-mod program;
+
 mod error;
->>>>>>> 2fcbb439
 
+pub use self::attrib_loc::{AttribLocation};
 pub use self::vao::Vao;
 pub use self::vbo::{Vbo, BufferType, BufferUsagePattern};
-pub use self::shader::{Shader, ShaderType};
 pub use self::program::{Program, ProgramBuilder, ProgramFromFileBuilder};
-pub use self::attrib_loc::{AttribLocation};+pub use self::shader::{Shader, ShaderType};