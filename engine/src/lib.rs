--- conflicted
+++ resolved
@@ -8,8 +8,5 @@
 
 pub mod core;
 pub mod gliw;
-<<<<<<< HEAD
 pub mod math;
-=======
-pub mod overlay;
->>>>>>> 032f22c8
+pub mod overlay;